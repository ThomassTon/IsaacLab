--- conflicted
+++ resolved
@@ -332,10 +332,6 @@
     rem install the python packages in isaaclab/source directory
     echo [INFO] Installing extensions inside the Isaac Lab repository...
     call :extract_python_exe
-<<<<<<< HEAD
-
-=======
->>>>>>> 1718ef6b
     rem check if pytorch is installed and its version
     rem install pytorch with cuda 12.8 for blackwell support
     call !python_exe! -m pip list | findstr /C:"torch" >nul
